--- conflicted
+++ resolved
@@ -14,12 +14,8 @@
   "--cfg", "target_os=\"nanos\"",
   "--emit=llvm-ir"
 ]
-<<<<<<< HEAD
-linker = "clang"
+linker = "armv6m-unknown-none-eabi-clang"
 runner = "speculos -k 2.0"
-=======
-runner = "speculos --display text -k 2.0"
->>>>>>> 6ed267c7
 
 [build]
 target = "thumbv6m-none-eabi"
