--- conflicted
+++ resolved
@@ -14,12 +14,8 @@
   "-C", "save-temps", # Fixes incremental builds by keeping .bc and .ll files
   "-C", "embed-bitcode",
   "--cfg", "target_os=\"nanos\"",
-<<<<<<< HEAD
-  "--cfg", "target_device=\"nanos\"",
+  "--cfg", "target_family=\"bolos\"",
   "-Z", "new-llvm-pass-manager=no",
-=======
-  "--cfg", "target_family=\"bolos\"",
->>>>>>> 650d809c
   "--emit=obj,llvm-ir,llvm-bc"
 ]
 linker = "armv6m-unknown-none-eabi-clang"
