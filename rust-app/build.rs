fn main() {
    println!("cargo:rerun-if-changed=script.ld");
    let profile = std::env::var("PROFILE").unwrap();
    let debug_print = std::env::var("CARGO_FEATURE_SPECULOS").is_ok();
    let extra_debug_print = std::env::var("CARGO_FEATURE_EXTRA_DEBUG").is_ok();
    let reloc_size = match (profile.as_str(), debug_print, extra_debug_print) {
<<<<<<< HEAD
        ("release", false, false) => 2328,
=======
        ("release", false, false) => 2864,
>>>>>>> 5cbb8ee7
        (_, _, true) => 1024 * 10,
        _ => 1024 * 7,
    };
    println!("cargo:rustc-link-arg=--defsym=_reloc_size={reloc_size}");
}<|MERGE_RESOLUTION|>--- conflicted
+++ resolved
@@ -4,11 +4,7 @@
     let debug_print = std::env::var("CARGO_FEATURE_SPECULOS").is_ok();
     let extra_debug_print = std::env::var("CARGO_FEATURE_EXTRA_DEBUG").is_ok();
     let reloc_size = match (profile.as_str(), debug_print, extra_debug_print) {
-<<<<<<< HEAD
-        ("release", false, false) => 2328,
-=======
-        ("release", false, false) => 2864,
->>>>>>> 5cbb8ee7
+        ("release", false, false) => 3400,
         (_, _, true) => 1024 * 10,
         _ => 1024 * 7,
     };
