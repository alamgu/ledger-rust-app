--- conflicted
+++ resolved
@@ -1,29 +1,20 @@
 use crate::implementation::*;
 use crate::interface::*;
-<<<<<<< HEAD
+use crate::menu::*;
+use crate::settings::*;
 
 use alamgu_async_block::*;
 
 use ledger_log::{info, trace};
-use ledger_prompts_ui::RootMenu;
+use ledger_prompts_ui::{handle_menu_button_event, show_menu};
 
 use core::cell::RefCell;
 use core::pin::Pin;
-=======
-use crate::menu::*;
-use crate::settings::*;
-use crate::test_parsers::*;
-
-use ledger_log::{info, trace};
-use ledger_parser_combinators::interp_parser::OOB;
-use ledger_prompts_ui::{handle_menu_button_event, show_menu};
->>>>>>> eddb643a
 use nanos_sdk::io;
 use pin_cell::*;
 
 #[allow(dead_code)]
 pub fn app_main() {
-<<<<<<< HEAD
     let comm: SingleThreaded<RefCell<io::Comm>> = SingleThreaded(RefCell::new(io::Comm::new()));
 
     let hostio_state: SingleThreaded<RefCell<HostIOState>> =
@@ -39,20 +30,11 @@
             core::mem::transmute(&states_backing.0)
         }));
 
-    let mut idle_menu = RootMenu::new([
-        concat!("Alamgu Example ", env!("CARGO_PKG_VERSION")),
-        "Exit",
-    ]);
-    let mut busy_menu = RootMenu::new(["Working...", "Cancel"]);
-=======
-    let mut comm = io::Comm::new();
-    let mut states = ParsersState::NoState;
     let mut idle_menu = IdleMenuWithSettings {
         idle_menu: IdleMenu::AppMain,
         settings: Settings::new(),
     };
     let mut busy_menu = BusyMenu::Working;
->>>>>>> eddb643a
 
     info!("Alamgu Example {}", env!("CARGO_PKG_VERSION"));
     info!(
@@ -61,25 +43,15 @@
         core::mem::size_of::<Option<APDUsFuture>>()
     );
 
-<<<<<<< HEAD
-    let // Draw some 'welcome' screen
-        menu = |states : core::cell::Ref<'_, Option<APDUsFuture>>, idle : & mut RootMenu<2>, busy : & mut RootMenu<2>| {
-            match states.is_none() {
-                true => idle.show(),
-                _ => busy.show(),
-            }
-        };
-
-    menu(states.borrow(), &mut idle_menu, &mut busy_menu);
-=======
-    let menu = |states: &ParsersState, idle: &IdleMenuWithSettings, busy: &BusyMenu| match states {
-        ParsersState::NoState => show_menu(idle),
+    let menu = |states: core::cell::Ref<'_, Option<APDUsFuture>>,
+                idle: &IdleMenuWithSettings,
+                busy: &BusyMenu| match states.is_none() {
+        true => show_menu(idle),
         _ => show_menu(busy),
     };
 
     // Draw some 'welcome' screen
-    menu(&states, &idle_menu, &busy_menu);
->>>>>>> eddb643a
+    menu(states.borrow(), &idle_menu, &busy_menu);
     loop {
         // Wait for either a specific button push to exit the app
         // or an APDU command
@@ -102,29 +74,18 @@
                     }
                     Err(sw) => comm.borrow_mut().reply(sw),
                 };
-<<<<<<< HEAD
-                menu(states.borrow(), &mut idle_menu, &mut busy_menu);
-=======
                 // Reset BusyMenu if we are done handling APDU
-                match states {
-                    ParsersState::NoState => busy_menu = BusyMenu::Working,
-                    _ => {}
-                };
-                menu(&states, &idle_menu, &busy_menu);
->>>>>>> eddb643a
+                if states.borrow().is_none() {
+                    busy_menu = BusyMenu::Working;
+                }
+                menu(states.borrow(), &idle_menu, &busy_menu);
                 trace!("Command done");
             }
             io::Event::Button(btn) => {
                 trace!("Button received");
-<<<<<<< HEAD
                 match states.borrow().is_none() {
                     true => {
-                        if let Some(1) = idle_menu.update(btn) {
-=======
-                match states {
-                    ParsersState::NoState => {
                         if let Some(DoExitApp) = handle_menu_button_event(&mut idle_menu, btn) {
->>>>>>> eddb643a
                             info!("Exiting app at user direction via root menu");
                             nanos_sdk::exit_app(0)
                         }
@@ -136,11 +97,7 @@
                         }
                     }
                 };
-<<<<<<< HEAD
-                menu(states.borrow(), &mut idle_menu, &mut busy_menu);
-=======
-                menu(&states, &idle_menu, &busy_menu);
->>>>>>> eddb643a
+                menu(states.borrow(), &idle_menu, &busy_menu);
                 trace!("Button done");
             }
             io::Event::Ticker => {
