--- conflicted
+++ resolved
@@ -3,11 +3,8 @@
 use crate::interface::*;
 use crate::menu::*;
 use crate::settings::*;
-<<<<<<< HEAD
 
 use alamgu_async_block::*;
-=======
->>>>>>> f53cfa7d
 
 use ledger_device_sdk::io;
 use ledger_device_sdk::uxapp::{UxEvent, BOLOS_UX_OK};
@@ -117,7 +114,6 @@
             }
         }
     }
-<<<<<<< HEAD
 }
 
 // We are single-threaded in fact, albeit with nontrivial code flow. We don't need to worry about
@@ -135,6 +131,4 @@
     fn deref_mut(&mut self) -> &mut T {
         &mut self.0
     }
-=======
->>>>>>> f53cfa7d
 }