--- conflicted
+++ resolved
@@ -30,55 +30,11 @@
 // Need a path of length 5, as make_bip32_path panics with smaller paths
 pub const BIP32_PREFIX: [u32; 5] = nanos_sdk::ecc::make_bip32_path(b"m/44'/535348'/123'/0'/0'");
 
-<<<<<<< HEAD
 pub async fn get_address_apdu(io: HostIO, prompt: bool) {
     let input = match io.get_params::<1>() {
         Some(v) => v,
         None => reject().await,
     };
-=======
-pub const fn get_address_impl<const PROMPT: bool>() -> GetAddressImplT {
-    Action(
-        SubInterp(DefaultInterp),
-        mkfn(
-            |path: &ArrayVec<u32, 10>, destination: &mut Option<ArrayVec<u8, 128>>| -> Option<()> {
-                if !path.starts_with(&BIP32_PREFIX[0..2]) {
-                    return None;
-                }
-                with_public_keys(path, false, |key: &_, pkh: &PKH| {
-                    try_option(|| -> Option<()> {
-                        if PROMPT {
-                            scroller("Provide Public Key", |_w| Ok(()))?;
-                            scroller("Address", |w| Ok(write!(w, "{pkh}")?))?;
-                            final_accept_prompt(&[])?;
-                        }
-
-                        let rv = destination.insert(ArrayVec::new());
-
-                        // Should return the format that the chain customarily uses for public keys; for
-                        // ed25519 that's usually r | s with no prefix, which isn't quite our internal
-                        // representation.
-                        let key_bytes = ed25519_public_key_bytes(key);
-
-                        rv.try_push(u8::try_from(key_bytes.len()).ok()?).ok()?;
-                        rv.try_extend_from_slice(key_bytes).ok()?;
-
-                        // And we'll send the address along; in our case it happens to be the same as the
-                        // public key, but in general it's something computed from the public key.
-                        let binary_address = pkh.get_binary_address();
-                        rv.try_push(u8::try_from(binary_address.len()).ok()?).ok()?;
-                        rv.try_extend_from_slice(binary_address).ok()?;
-                        Some(())
-                    }())
-                })
-                .ok()
-            },
-        ),
-    )
-}
-
-pub type SignImplT = impl InterpParser<SignParameters, Returning = ArrayVec<u8, 128>>;
->>>>>>> d6d8393f
 
     let path = BIP_PATH_PARSER.parse(&mut input[0].clone()).await;
 
@@ -91,7 +47,9 @@
     if with_public_keys(&path, false, |key, pkh: &PKH| {
         try_option(|| -> Option<()> {
             if prompt {
+                scroller("Provide Public Key", |_w| Ok(()))?;
                 scroller("Address", |w| Ok(write!(w, "{pkh}")?))?;
+                final_accept_prompt(&[])?;
             }
             // Should return the format that the chain customarily uses for public keys; for
             // ed25519 that's usually r | s with no prefix, which isn't quite our internal
