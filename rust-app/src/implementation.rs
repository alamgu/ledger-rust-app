use crate::interface::*;
use crate::test_parsers::*;
use crate::utils::*;
use alamgu_async_block::*;
use arrayvec::ArrayVec;
use core::fmt::Write;
use ledger_crypto_helpers::common::{try_option, Address};
use ledger_crypto_helpers::eddsa::{
    ed25519_public_key_bytes, eddsa_sign, with_public_keys, Ed25519RawPubKeyAddress,
};
use ledger_crypto_helpers::hasher::{Base64Hash, Blake2b, Hasher};
use ledger_log::trace;
use ledger_parser_combinators::async_parser::*;
use ledger_parser_combinators::core_parsers::*;
use ledger_parser_combinators::interp::*;
use ledger_prompts_ui::final_accept_prompt;

use core::convert::TryFrom;
use core::future::Future;
use core::ops::Deref;
use zeroize::Zeroizing;

#[allow(clippy::upper_case_acronyms)]
type PKH = Ed25519RawPubKeyAddress;

<<<<<<< HEAD
pub type BipParserImplT =
    impl AsyncParser<Bip32Key, ByteStream> + HasOutput<Bip32Key, Output = ArrayVec<u32, 10>>;
pub const BIP_PATH_PARSER: BipParserImplT = SubInterp(DefaultInterp);
=======
pub type GetAddressImplT = impl InterpParser<Bip32Key, Returning = ArrayVec<u8, 128>>;

pub const GET_ADDRESS_IMPL: GetAddressImplT = Action(
    SubInterp(DefaultInterp),
    mkfn(
        |path: &ArrayVec<u32, 10>, destination: &mut Option<ArrayVec<u8, 128>>| -> Option<()> {
            with_public_keys(path, false, |key: &_, pkh: &PKH| {
                try_option(|| -> Option<()> {
                    let rv = destination.insert(ArrayVec::new());

                    // Should return the format that the chain customarily uses for public keys; for
                    // ed25519 that's usually r | s with no prefix, which isn't quite our internal
                    // representation.
                    let key_bytes = ed25519_public_key_bytes(key);

                    rv.try_push(u8::try_from(key_bytes.len()).ok()?).ok()?;
                    rv.try_extend_from_slice(key_bytes).ok()?;

                    // And we'll send the address along; in our case it happens to be the same as the
                    // public key, but in general it's something computed from the public key.
                    let binary_address = pkh.get_binary_address();
                    rv.try_push(u8::try_from(binary_address.len()).ok()?).ok()?;
                    rv.try_extend_from_slice(binary_address).ok()?;
                    Some(())
                }())
            })
            .ok()
        },
    ),
);

pub type SignImplT = impl InterpParser<SignParameters, Returning = ArrayVec<u8, 128>>;

pub struct HashDArrayAndDrop;

impl ParserCommon<SignPayload> for HashDArrayAndDrop {
    type State = (Option<usize>, Blake2b);
    type Returning = Blake2b;
    fn init(&self) -> Self::State {
        (None, Hasher::new())
    }
}
>>>>>>> 2a37ec01

pub async fn get_address_apdu(io: HostIO) {
    let input = io.get_params::<1>().unwrap();

<<<<<<< HEAD
    let path = BIP_PATH_PARSER.parse(&mut input[0].clone()).await;

    let mut rv = ArrayVec::<u8, 220>::new();
=======
pub static SIGN_IMPL: SignImplT = Action(
    (
        MoveAction(
            // Calculate the hash of the transaction
            HashDArrayAndDrop,
            // Ask the user if they accept the transaction body's hash
            mkmvfn(
                |mut hasher: Blake2b, destination: &mut Option<Zeroizing<Base64Hash<32>>>| {
                    let the_hash: Zeroizing<Base64Hash<32>> = hasher.finalize();
                    scroller("Transaction hash", |w| {
                        Ok(write!(w, "{}", &the_hash.deref())?)
                    })?;
                    *destination = Some(the_hash);
                    Some(())
                },
            ),
        ),
        MoveAction(
            SubInterp(DefaultInterp),
            // And ask the user if this is the key the meant to sign with:
            mkmvfn(
                |path: ArrayVec<u32, 10>, destination: &mut Option<ArrayVec<u32, 10>>| {
                    with_public_keys(&path, false, |_, pkh: &PKH| {
                        try_option(|| -> Option<()> {
                            scroller("Sign for Address", |w| Ok(write!(w, "{pkh}")?))?;
                            Some(())
                        }())
                    })
                    .ok()?;
                    *destination = Some(path);
                    Some(())
                },
            ),
        ),
    ),
    mkfn(
        |(hash, path): &(Option<Zeroizing<Base64Hash<32>>>, Option<ArrayVec<u32, 10>>),
         destination: &mut _| {
            final_accept_prompt(&["Sign Transaction?"])?;
>>>>>>> 2a37ec01

    if with_public_keys(&path, |key, pkh: &PKH| {
        try_option(|| -> Option<()> {
            // Should return the format that the chain customarily uses for public keys; for
            // ed25519 that's usually r | s with no prefix, which isn't quite our internal
            // representation.
            let key_bytes = ed25519_public_key_bytes(key);

            rv.try_push(u8::try_from(key_bytes.len()).ok()?).ok()?;
            rv.try_extend_from_slice(key_bytes).ok()?;

            // And we'll send the address along; in our case it happens to be the same as the
            // public key, but in general it's something computed from the public key.
            let binary_address = pkh.get_binary_address();
            rv.try_push(u8::try_from(binary_address.len()).ok()?).ok()?;
            rv.try_extend_from_slice(binary_address).ok()?;
            Some(())
        }())
    })
    .ok()
    .is_none()
    {
        reject::<()>().await;
    }

    io.result_final(&rv).await;
}

const fn hasher_parser(
) -> impl LengthDelimitedParser<Byte, ByteStream> + HasOutput<Byte, Output = (Blake2b, Option<()>)>
{
    ObserveBytes(Hasher::new, Hasher::update, DropInterp)
}

pub async fn sign_apdu(io: HostIO) {
    let mut input = io.get_params::<2>().unwrap();

    let length = usize::from_le_bytes(input[0].read().await);
    let mut txn = input[0].clone();

    let hash: Zeroizing<Base64Hash<32>> =
        hasher_parser().parse(&mut txn, length).await.0.finalize();

    if scroller("Transaction hash", |w| Ok(write!(w, "{}", hash.deref())?)).is_none() {
        reject::<()>().await;
    }

    let path = BIP_PATH_PARSER.parse(&mut input[1].clone()).await;

    if with_public_keys(&path, |_, pkh: &PKH| {
        try_option(|| -> Option<()> {
            scroller("Sign for Address", |w| Ok(write!(w, "{pkh}")?))?;
            final_accept_prompt(&["Sign Transaction?"])?;
            Some(())
        }())
    })
    .ok()
    .is_none()
    {
        reject::<()>().await;
    }

    // By the time we get here, we've approved and just need to do the signature.
    if let Some(sig) = { eddsa_sign(&path, &hash.deref().0).ok() } {
        io.result_final(&sig.0[0..]).await;
    } else {
        reject::<()>().await;
    }
}

pub type APDUsFuture = impl Future<Output = ()>;

#[inline(never)]
pub fn handle_apdu_async(io: HostIO, ins: Ins) -> APDUsFuture {
    trace!("Constructing future");
    async move {
        trace!("Dispatching");
        match ins {
            Ins::GetVersion => {
                const APP_NAME: &str = "alamgu example";
                let mut rv = ArrayVec::<u8, 220>::new();
                let _ = rv.try_push(env!("CARGO_PKG_VERSION_MAJOR").parse().unwrap());
                let _ = rv.try_push(env!("CARGO_PKG_VERSION_MINOR").parse().unwrap());
                let _ = rv.try_push(env!("CARGO_PKG_VERSION_PATCH").parse().unwrap());
                let _ = rv.try_extend_from_slice(APP_NAME.as_bytes());
                io.result_final(&rv).await;
            }
            Ins::GetPubkey => {
                NoinlineFut(get_address_apdu(io)).await;
            }
            Ins::Sign => {
                trace!("Handling sign");
                NoinlineFut(sign_apdu(io)).await;
            }
            Ins::TestParsers => {
                NoinlineFut(test_parsers(io)).await;
            }
            Ins::GetVersionStr => {}
            Ins::Exit => nanos_sdk::exit_app(0),
        }
    }
}<|MERGE_RESOLUTION|>--- conflicted
+++ resolved
@@ -23,105 +23,18 @@
 #[allow(clippy::upper_case_acronyms)]
 type PKH = Ed25519RawPubKeyAddress;
 
-<<<<<<< HEAD
 pub type BipParserImplT =
     impl AsyncParser<Bip32Key, ByteStream> + HasOutput<Bip32Key, Output = ArrayVec<u32, 10>>;
 pub const BIP_PATH_PARSER: BipParserImplT = SubInterp(DefaultInterp);
-=======
-pub type GetAddressImplT = impl InterpParser<Bip32Key, Returning = ArrayVec<u8, 128>>;
-
-pub const GET_ADDRESS_IMPL: GetAddressImplT = Action(
-    SubInterp(DefaultInterp),
-    mkfn(
-        |path: &ArrayVec<u32, 10>, destination: &mut Option<ArrayVec<u8, 128>>| -> Option<()> {
-            with_public_keys(path, false, |key: &_, pkh: &PKH| {
-                try_option(|| -> Option<()> {
-                    let rv = destination.insert(ArrayVec::new());
-
-                    // Should return the format that the chain customarily uses for public keys; for
-                    // ed25519 that's usually r | s with no prefix, which isn't quite our internal
-                    // representation.
-                    let key_bytes = ed25519_public_key_bytes(key);
-
-                    rv.try_push(u8::try_from(key_bytes.len()).ok()?).ok()?;
-                    rv.try_extend_from_slice(key_bytes).ok()?;
-
-                    // And we'll send the address along; in our case it happens to be the same as the
-                    // public key, but in general it's something computed from the public key.
-                    let binary_address = pkh.get_binary_address();
-                    rv.try_push(u8::try_from(binary_address.len()).ok()?).ok()?;
-                    rv.try_extend_from_slice(binary_address).ok()?;
-                    Some(())
-                }())
-            })
-            .ok()
-        },
-    ),
-);
-
-pub type SignImplT = impl InterpParser<SignParameters, Returning = ArrayVec<u8, 128>>;
-
-pub struct HashDArrayAndDrop;
-
-impl ParserCommon<SignPayload> for HashDArrayAndDrop {
-    type State = (Option<usize>, Blake2b);
-    type Returning = Blake2b;
-    fn init(&self) -> Self::State {
-        (None, Hasher::new())
-    }
-}
->>>>>>> 2a37ec01
 
 pub async fn get_address_apdu(io: HostIO) {
     let input = io.get_params::<1>().unwrap();
 
-<<<<<<< HEAD
     let path = BIP_PATH_PARSER.parse(&mut input[0].clone()).await;
 
     let mut rv = ArrayVec::<u8, 220>::new();
-=======
-pub static SIGN_IMPL: SignImplT = Action(
-    (
-        MoveAction(
-            // Calculate the hash of the transaction
-            HashDArrayAndDrop,
-            // Ask the user if they accept the transaction body's hash
-            mkmvfn(
-                |mut hasher: Blake2b, destination: &mut Option<Zeroizing<Base64Hash<32>>>| {
-                    let the_hash: Zeroizing<Base64Hash<32>> = hasher.finalize();
-                    scroller("Transaction hash", |w| {
-                        Ok(write!(w, "{}", &the_hash.deref())?)
-                    })?;
-                    *destination = Some(the_hash);
-                    Some(())
-                },
-            ),
-        ),
-        MoveAction(
-            SubInterp(DefaultInterp),
-            // And ask the user if this is the key the meant to sign with:
-            mkmvfn(
-                |path: ArrayVec<u32, 10>, destination: &mut Option<ArrayVec<u32, 10>>| {
-                    with_public_keys(&path, false, |_, pkh: &PKH| {
-                        try_option(|| -> Option<()> {
-                            scroller("Sign for Address", |w| Ok(write!(w, "{pkh}")?))?;
-                            Some(())
-                        }())
-                    })
-                    .ok()?;
-                    *destination = Some(path);
-                    Some(())
-                },
-            ),
-        ),
-    ),
-    mkfn(
-        |(hash, path): &(Option<Zeroizing<Base64Hash<32>>>, Option<ArrayVec<u32, 10>>),
-         destination: &mut _| {
-            final_accept_prompt(&["Sign Transaction?"])?;
->>>>>>> 2a37ec01
 
-    if with_public_keys(&path, |key, pkh: &PKH| {
+    if with_public_keys(&path, false, |key, pkh: &PKH| {
         try_option(|| -> Option<()> {
             // Should return the format that the chain customarily uses for public keys; for
             // ed25519 that's usually r | s with no prefix, which isn't quite our internal
@@ -169,7 +82,7 @@
 
     let path = BIP_PATH_PARSER.parse(&mut input[1].clone()).await;
 
-    if with_public_keys(&path, |_, pkh: &PKH| {
+    if with_public_keys(&path, false, |_, pkh: &PKH| {
         try_option(|| -> Option<()> {
             scroller("Sign for Address", |w| Ok(write!(w, "{pkh}")?))?;
             final_accept_prompt(&["Sign Transaction?"])?;
