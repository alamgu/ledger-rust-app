--- conflicted
+++ resolved
@@ -23,54 +23,9 @@
 #[allow(clippy::upper_case_acronyms)]
 type PKH = Ed25519RawPubKeyAddress;
 
-<<<<<<< HEAD
 pub type BipParserImplT =
     impl AsyncParser<Bip32Key, ByteStream> + HasOutput<Bip32Key, Output = ArrayVec<u32, 10>>;
 pub const BIP_PATH_PARSER: BipParserImplT = SubInterp(DefaultInterp);
-=======
-pub type GetAddressImplT = impl InterpParser<Bip32Key, Returning = ArrayVec<u8, 128>>;
-
-pub const GET_ADDRESS_IMPL: GetAddressImplT = Action(
-    SubInterp(DefaultInterp),
-    mkfn(
-        |path: &ArrayVec<u32, 10>, destination: &mut Option<ArrayVec<u8, 128>>| -> Option<()> {
-            with_public_keys(path, |key: &_, pkh: &PKH| {
-                try_option(|| -> Option<()> {
-                    let rv = destination.insert(ArrayVec::new());
-
-                    // Should return the format that the chain customarily uses for public keys; for
-                    // ed25519 that's usually r | s with no prefix, which isn't quite our internal
-                    // representation.
-                    let key_bytes = ed25519_public_key_bytes(key);
-
-                    rv.try_push(u8::try_from(key_bytes.len()).ok()?).ok()?;
-                    rv.try_extend_from_slice(key_bytes).ok()?;
-
-                    // And we'll send the address along; in our case it happens to be the same as the
-                    // public key, but in general it's something computed from the public key.
-                    let binary_address = pkh.get_binary_address();
-                    rv.try_push(u8::try_from(binary_address.len()).ok()?).ok()?;
-                    rv.try_extend_from_slice(binary_address).ok()?;
-                    Some(())
-                }())
-            })
-            .ok()
-        },
-    ),
-);
-
-pub type SignImplT = impl InterpParser<SignParameters, Returning = ArrayVec<u8, 128>>;
-
-pub struct HashDArrayAndDrop;
-
-impl ParserCommon<SignPayload> for HashDArrayAndDrop {
-    type State = (Option<usize>, Blake2b);
-    type Returning = Blake2b;
-    fn init(&self) -> Self::State {
-        (None, Hasher::new())
-    }
-}
->>>>>>> 0a854508
 
 pub async fn get_address_apdu(io: HostIO) {
     let input = io.get_params::<1>().unwrap();
@@ -81,12 +36,6 @@
 
     if with_public_keys(&path, |key, pkh: &PKH| {
         try_option(|| -> Option<()> {
-            scroller("Provide Public Key", |w| {
-                Ok(write!(w, "For Address     {pkh}")?)
-            })?;
-
-            final_accept_prompt(&[])?;
-
             // Should return the format that the chain customarily uses for public keys; for
             // ed25519 that's usually r | s with no prefix, which isn't quite our internal
             // representation.
