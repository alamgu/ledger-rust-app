--- conflicted
+++ resolved
@@ -9,44 +9,7 @@
 const fn mkvfn<A>(q: fn(&A,&mut Option<()>)->Option<()>) -> fn(&A,&mut Option<()>)->Option<()> {
 q
 }
-<<<<<<< HEAD
 */
-
-#[cfg(not(target_os = "nanos"))]
-#[inline(never)]
-pub fn scroller<F: for<'b> Fn(&mut PromptWrite<'b, 16>) -> Result<(), ScrollerError>>(
-    title: &str,
-    prompt_function: F,
-) -> Option<()> {
-    ledger_prompts_ui::write_scroller_three_rows(false, title, prompt_function)
-}
-
-#[cfg(target_os = "nanos")]
-#[inline(never)]
-pub fn scroller<F: for<'b> Fn(&mut PromptWrite<'b, 16>) -> Result<(), ScrollerError>>(
-    title: &str,
-    prompt_function: F,
-) -> Option<()> {
-    ledger_prompts_ui::write_scroller(false, title, prompt_function)
-}
-
-#[cfg(not(target_os = "nanos"))]
-#[inline(never)]
-pub fn scroller_paginated<F: for<'b> Fn(&mut PromptWrite<'b, 16>) -> Result<(), ScrollerError>>(
-    title: &str,
-    prompt_function: F,
-) -> Option<()> {
-    ledger_prompts_ui::write_scroller_three_rows(true, title, prompt_function)
-}
-
-#[cfg(target_os = "nanos")]
-#[inline(never)]
-pub fn scroller_paginated<F: for<'b> Fn(&mut PromptWrite<'b, 16>) -> Result<(), ScrollerError>>(
-    title: &str,
-    prompt_function: F,
-) -> Option<()> {
-    ledger_prompts_ui::write_scroller(true, title, prompt_function)
-}
 
 use core::future::Future;
 use core::pin::*;
@@ -61,7 +24,4 @@
     fn poll(self: Pin<&mut Self>, cx: &mut Context) -> core::task::Poll<Self::Output> {
         self.project().0.poll(cx)
     }
-}
-=======
-*/
->>>>>>> ff7e5c21
+}