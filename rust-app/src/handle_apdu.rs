use crate::implementation::*;
use crate::interface::*;
<<<<<<< HEAD
use crate::settings::*;
=======
#[cfg(not(any(target_os = "stax", target_os = "flex")))]
>>>>>>> 7da541fe
use crate::test_parsers::*;
use crate::utils::*;

use alamgu_async_block::*;
use arrayvec::ArrayVec;
use core::future::Future;
use ledger_log::trace;

pub type APDUsFuture = impl Future<Output = ()>;

#[inline(never)]
pub fn handle_apdu_async(io: HostIO, ins: Ins, settings: Settings) -> APDUsFuture {
    trace!("Constructing future");
    async move {
        trace!("Dispatching");
        match ins {
            Ins::GetVersion => {
                const APP_NAME: &str = "alamgu example";
                let mut rv = ArrayVec::<u8, 220>::new();
                let _ = rv.try_push(env!("CARGO_PKG_VERSION_MAJOR").parse().unwrap());
                let _ = rv.try_push(env!("CARGO_PKG_VERSION_MINOR").parse().unwrap());
                let _ = rv.try_push(env!("CARGO_PKG_VERSION_PATCH").parse().unwrap());
                let _ = rv.try_extend_from_slice(APP_NAME.as_bytes());
                io.result_final(&rv).await;
            }
            Ins::VerifyAddress => {
                NoinlineFut(get_address_apdu(io, true)).await;
            }
            Ins::GetPubkey => {
                NoinlineFut(get_address_apdu(io, false)).await;
            }
            Ins::Sign => {
                trace!("Handling sign");
                NoinlineFut(sign_apdu(io, settings)).await;
            }
            Ins::TestParsers => {
                NoinlineFut(test_parsers(io)).await;
            }
            Ins::GetVersionStr => {}
            Ins::Exit => ledger_device_sdk::exit_app(0),
        }
    }
}

// We are single-threaded in fact, albeit with nontrivial code flow. We don't need to worry about
// full atomicity of the below globals.
pub struct SingleThreaded<T>(pub T);
unsafe impl<T> Send for SingleThreaded<T> {}
unsafe impl<T> Sync for SingleThreaded<T> {}
impl<T> core::ops::Deref for SingleThreaded<T> {
    type Target = T;
    fn deref(&self) -> &T {
        &self.0
    }
<<<<<<< HEAD
}
impl<T> core::ops::DerefMut for SingleThreaded<T> {
    fn deref_mut(&mut self) -> &mut T {
        &mut self.0
=======

    match ins {
        Ins::GetVersion => {
            comm.append(&[
                env!("CARGO_PKG_VERSION_MAJOR").parse().unwrap(),
                env!("CARGO_PKG_VERSION_MINOR").parse().unwrap(),
                env!("CARGO_PKG_VERSION_PATCH").parse().unwrap(),
            ]);
            comm.append(b"alamgu example");
        }
        Ins::VerifyAddress => run_parser_apdu::<_, Bip32Key>(
            parser,
            get_get_address_state::<true>,
            &get_address_impl::<true>(),
            comm,
        )?,
        Ins::GetPubkey => run_parser_apdu::<_, Bip32Key>(
            parser,
            get_get_address_state::<false>,
            &get_address_impl::<false>(),
            comm,
        )?,
        Ins::Sign => {
            run_parser_apdu::<_, SignParameters>(parser, get_sign_state, &SIGN_IMPL, comm)?
        }
        Ins::TestParsers => {
            #[cfg(not(any(target_os = "stax", target_os = "flex")))]
            run_parser_apdu::<_, TestParsersSchema>(
                parser,
                get_test_parsers_state,
                &test_parsers_parser(),
                comm,
            )?;
        },
        Ins::GetVersionStr => {
            comm.append(concat!("Alamgu Example ", env!("CARGO_PKG_VERSION")).as_ref());
        }
        Ins::Exit => ledger_device_sdk::exit_app(0),
>>>>>>> 7da541fe
    }
}<|MERGE_RESOLUTION|>--- conflicted
+++ resolved
@@ -1,10 +1,7 @@
 use crate::implementation::*;
 use crate::interface::*;
-<<<<<<< HEAD
 use crate::settings::*;
-=======
 #[cfg(not(any(target_os = "stax", target_os = "flex")))]
->>>>>>> 7da541fe
 use crate::test_parsers::*;
 use crate::utils::*;
 
@@ -59,50 +56,9 @@
     fn deref(&self) -> &T {
         &self.0
     }
-<<<<<<< HEAD
 }
 impl<T> core::ops::DerefMut for SingleThreaded<T> {
     fn deref_mut(&mut self) -> &mut T {
         &mut self.0
-=======
-
-    match ins {
-        Ins::GetVersion => {
-            comm.append(&[
-                env!("CARGO_PKG_VERSION_MAJOR").parse().unwrap(),
-                env!("CARGO_PKG_VERSION_MINOR").parse().unwrap(),
-                env!("CARGO_PKG_VERSION_PATCH").parse().unwrap(),
-            ]);
-            comm.append(b"alamgu example");
-        }
-        Ins::VerifyAddress => run_parser_apdu::<_, Bip32Key>(
-            parser,
-            get_get_address_state::<true>,
-            &get_address_impl::<true>(),
-            comm,
-        )?,
-        Ins::GetPubkey => run_parser_apdu::<_, Bip32Key>(
-            parser,
-            get_get_address_state::<false>,
-            &get_address_impl::<false>(),
-            comm,
-        )?,
-        Ins::Sign => {
-            run_parser_apdu::<_, SignParameters>(parser, get_sign_state, &SIGN_IMPL, comm)?
-        }
-        Ins::TestParsers => {
-            #[cfg(not(any(target_os = "stax", target_os = "flex")))]
-            run_parser_apdu::<_, TestParsersSchema>(
-                parser,
-                get_test_parsers_state,
-                &test_parsers_parser(),
-                comm,
-            )?;
-        },
-        Ins::GetVersionStr => {
-            comm.append(concat!("Alamgu Example ", env!("CARGO_PKG_VERSION")).as_ref());
-        }
-        Ins::Exit => ledger_device_sdk::exit_app(0),
->>>>>>> 7da541fe
     }
 }