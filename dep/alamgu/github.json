{
  "owner": "alamgu",
  "repo": "alamgu",
<<<<<<< HEAD
  "branch": "newer-stack-check",
  "private": false,
  "rev": "f5f25c6ab3eb65dee0f2d5cb82353c41c30254d1",
  "sha256": "0gn4a7nnmww59v1wparifnm761skb3g9q5ljkvp4kx5q5372azsa"
=======
  "branch": "main",
  "private": false,
  "rev": "9a91a533a1dfb9edd38bb892994c1f09c95c209a",
  "sha256": "05p625d84x5afy2zn202bi23qzrcyy96cybblzshmlmc51xlj4yz"
>>>>>>> 872eaae3
}<|MERGE_RESOLUTION|>--- conflicted
+++ resolved
@@ -1,15 +1,8 @@
 {
   "owner": "alamgu",
   "repo": "alamgu",
-<<<<<<< HEAD
-  "branch": "newer-stack-check",
+  "branch": "nixpkgs-22.11",
   "private": false,
-  "rev": "f5f25c6ab3eb65dee0f2d5cb82353c41c30254d1",
-  "sha256": "0gn4a7nnmww59v1wparifnm761skb3g9q5ljkvp4kx5q5372azsa"
-=======
-  "branch": "main",
-  "private": false,
-  "rev": "9a91a533a1dfb9edd38bb892994c1f09c95c209a",
-  "sha256": "05p625d84x5afy2zn202bi23qzrcyy96cybblzshmlmc51xlj4yz"
->>>>>>> 872eaae3
+  "rev": "d5e06a3a04ddd1c39971fbd29a69ade7e771866b",
+  "sha256": "02l12wxfl4r911l0lwi0d2418kj275sby927dsx50yqw48c28819"
 }