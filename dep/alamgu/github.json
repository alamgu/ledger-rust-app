--- conflicted
+++ resolved
@@ -1,15 +1,8 @@
 {
   "owner": "alamgu",
   "repo": "alamgu",
-<<<<<<< HEAD
   "branch": "nixpkgs-22.11",
   "private": false,
-  "rev": "4c000dae4616d49bfbd0f4d31cd2e2fc86586020",
-  "sha256": "1mrvnsj754fqxfm9dzw3xvc8miahik50vabcrpccajw1f11wkr4w"
-=======
-  "branch": "main",
-  "private": false,
-  "rev": "9a91a533a1dfb9edd38bb892994c1f09c95c209a",
-  "sha256": "05p625d84x5afy2zn202bi23qzrcyy96cybblzshmlmc51xlj4yz"
->>>>>>> f37f08d5
+  "rev": "d5e06a3a04ddd1c39971fbd29a69ade7e771866b",
+  "sha256": "02l12wxfl4r911l0lwi0d2418kj275sby927dsx50yqw48c28819"
 }