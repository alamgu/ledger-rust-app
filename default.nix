--- conflicted
+++ resolved
@@ -9,28 +9,13 @@
 
   app = import ./Cargo.nix {
     pkgs = ledgerPkgs;
-<<<<<<< HEAD
-    buildRustCrateForPkgs = pkgs: (buildRustCrateForPkgsLedger pkgs).override {
-      defaultCrateOverrides = pkgs.defaultCrateOverrides // {
-        nanos_sdk = _: {
-          RUSTC_BOOTSTRAP = true;
-        };
-        ledger-parser-combinators = _: {
-          RUSTC_BOOTSTRAP = true;
-        };
-        rust-app = attrs: let
-          sdk = lib.findFirst (p: lib.hasPrefix "rust_nanos_sdk" p.name) (builtins.throw "no sdk!") attrs.dependencies;
-        in {
-          preHook = ledger-platform.gccLibsPreHook;
-          extraRustcOpts = [
-            "-C" "relocation-model=ropi"
-            "-C" "link-arg=-T${sdk.lib}/lib/nanos_sdk.out/script.ld"
-          ];
-=======
     buildRustCrateForPkgs = pkgs: let
       fun = (buildRustCrateForPkgsLedger pkgs).override {
         defaultCrateOverrides = pkgs.defaultCrateOverrides // {
           nanos_sdk = _: {
+            RUSTC_BOOTSTRAP = true;
+          };
+          ledger-parser-combinators = _: {
             RUSTC_BOOTSTRAP = true;
           };
           rust-app = attrs: let
@@ -43,7 +28,6 @@
               "-C" "linker=${pkgs.stdenv.cc.targetPrefix}lld"
             ];
           };
->>>>>>> 42e366c7
         };
       };
     in
