--- conflicted
+++ resolved
@@ -12,15 +12,6 @@
     buildRustCrateForPkgs = pkgs: let
       fun = (buildRustCrateForPkgsLedger pkgs).override {
         defaultCrateOverrides = pkgs.defaultCrateOverrides // {
-<<<<<<< HEAD
-          nanos_sdk = _: {
-            RUSTC_BOOTSTRAP = true;
-          };
-          ledger-parser-combinators = _: {
-            RUSTC_BOOTSTRAP = true;
-          };
-=======
->>>>>>> 07f71f85
           rust-app = attrs: let
             sdk = lib.findFirst (p: lib.hasPrefix "rust_nanos_sdk" p.name) (builtins.throw "no sdk!") attrs.dependencies;
           in {
