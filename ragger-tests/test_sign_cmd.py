--- conflicted
+++ resolved
@@ -21,19 +21,9 @@
         return client.sign_tx(path=path, transaction=transaction)
 
     def nav_task():
-<<<<<<< HEAD
-        navigator.navigate_and_compare(
-            instructions=[NavInsID.RIGHT_CLICK, NavInsID.RIGHT_CLICK, NavInsID.RIGHT_CLICK, NavInsID.RIGHT_CLICK, NavInsID.RIGHT_CLICK, NavInsID.BOTH_CLICK]
-            , timeout=10
-            , path=scenario_navigator.screenshot_path
-            , test_case_name="test_sign_tx_short_tx"
-            , screen_change_before_first_instruction=False
-            , screen_change_after_last_instruction=False
-        )
-=======
         if firmware.device.startswith("nano"):
             navigator.navigate_and_compare(
-                instructions=[NavInsID.RIGHT_CLICK, NavInsID.RIGHT_CLICK, NavInsID.RIGHT_CLICK, NavInsID.RIGHT_CLICK, NavInsID.BOTH_CLICK]
+                instructions=[NavInsID.RIGHT_CLICK, NavInsID.RIGHT_CLICK, NavInsID.RIGHT_CLICK, NavInsID.RIGHT_CLICK, NavInsID.RIGHT_CLICK, NavInsID.BOTH_CLICK]
                 , timeout=10
                 , path=scenario_navigator.screenshot_path
                 , test_case_name="test_sign_tx_short_tx"
@@ -46,7 +36,6 @@
                             screen_change_before_first_instruction=False,
                             screen_change_after_last_instruction=False)
             scenario_navigator.review_approve()
->>>>>>> 26f607c9
 
     def check_result(result):
         assert len(result) == 64
@@ -67,19 +56,9 @@
         return client.sign_tx(path=path, transaction=transaction)
 
     def nav_task():
-<<<<<<< HEAD
-        navigator.navigate_and_compare(
-            instructions=[NavInsID.RIGHT_CLICK, NavInsID.RIGHT_CLICK, NavInsID.RIGHT_CLICK, NavInsID.RIGHT_CLICK, NavInsID.RIGHT_CLICK, NavInsID.BOTH_CLICK]
-            , timeout=10
-            , path=scenario_navigator.screenshot_path
-            , test_case_name="test_sign_tx_long_tx"
-            , screen_change_before_first_instruction=False
-            , screen_change_after_last_instruction=False
-        )
-=======
         if firmware.device.startswith("nano"):
             navigator.navigate_and_compare(
-                instructions=[NavInsID.RIGHT_CLICK, NavInsID.RIGHT_CLICK, NavInsID.RIGHT_CLICK, NavInsID.RIGHT_CLICK, NavInsID.BOTH_CLICK]
+                instructions=[NavInsID.RIGHT_CLICK, NavInsID.RIGHT_CLICK, NavInsID.RIGHT_CLICK, NavInsID.RIGHT_CLICK, NavInsID.RIGHT_CLICK, NavInsID.BOTH_CLICK]
                 , timeout=10
                 , path=scenario_navigator.screenshot_path
                 , test_case_name="test_sign_tx_long_tx"
@@ -92,7 +71,6 @@
                             screen_change_before_first_instruction=False,
                             screen_change_after_last_instruction=False)
             scenario_navigator.review_approve()
->>>>>>> 26f607c9
 
     def check_result(result):
         assert len(result) == 64
@@ -113,19 +91,9 @@
         return client.sign_tx(path=path, transaction=transaction)
 
     def nav_task():
-<<<<<<< HEAD
-        navigator.navigate_and_compare(
-            instructions=[NavInsID.RIGHT_CLICK, NavInsID.RIGHT_CLICK, NavInsID.RIGHT_CLICK, NavInsID.RIGHT_CLICK, NavInsID.RIGHT_CLICK, NavInsID.RIGHT_CLICK, NavInsID.BOTH_CLICK]
-            , timeout=10
-            , path=scenario_navigator.screenshot_path
-            , test_case_name="test_sign_tx_refused"
-            , screen_change_before_first_instruction=False
-            , screen_change_after_last_instruction=False
-        )
-=======
         if firmware.device.startswith("nano"):
             navigator.navigate_and_compare(
-                instructions=[NavInsID.RIGHT_CLICK, NavInsID.RIGHT_CLICK, NavInsID.RIGHT_CLICK, NavInsID.RIGHT_CLICK, NavInsID.RIGHT_CLICK, NavInsID.BOTH_CLICK]
+                instructions=[NavInsID.RIGHT_CLICK, NavInsID.RIGHT_CLICK, NavInsID.RIGHT_CLICK, NavInsID.RIGHT_CLICK, NavInsID.RIGHT_CLICK, NavInsID.RIGHT_CLICK, NavInsID.BOTH_CLICK]
                 , timeout=10
                 , path=scenario_navigator.screenshot_path
                 , test_case_name="test_sign_tx_refused"
@@ -138,7 +106,6 @@
                             screen_change_before_first_instruction=False,
                             screen_change_after_last_instruction=False)
             scenario_navigator.review_reject()
->>>>>>> 26f607c9
 
     def check_result(result):
         assert len(result) == 64
